--- conflicted
+++ resolved
@@ -100,12 +100,6 @@
         'brotli',
         'browserstack-local==1.2.2',
         'pybrowserstack-screenshots==0.1',
-<<<<<<< HEAD
-        'pandas',
         'jinja2'
-=======
-        'xlrd',
-        'openpyxl',
->>>>>>> 9547a95d
     ]
     )