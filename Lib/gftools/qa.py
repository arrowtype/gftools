--- conflicted
+++ resolved
@@ -4,12 +4,6 @@
 
 from gftools.github import GitHubClient
 from gftools.utils import mkdir
-<<<<<<< HEAD
-from gftools.html import HtmlProof, HtmlDiff
-from gftools.diffenator import DiffFonts as DiffFonts2, DFont as DFont2, Reporter
-
-=======
->>>>>>> 2c0cd461
 try:
     from diffenator2 import ninja_diff, ninja_proof
 except ModuleNotFoundError:
@@ -28,20 +22,6 @@
         self.out = out
 
     def diffenator(self, **kwargs):
-        for diff, out, _, _ in self._run_diffenator(DFont, DiffFonts, **kwargs):
-            diff.to_gifs(dst=out)
-            diff.to_txt(20, os.path.join(out, "report.txt"))
-            diff.to_md(20, os.path.join(out, "report.md"))
-            diff.to_html(20, os.path.join(out, "report.html"), image_dir=".")
-
-    def diffenator2(self, **kwargs):
-        for diff, out, font_before, font_after, in self._run_diffenator(DFont2, DiffFonts2, **kwargs):
-            diff.build()
-            report = Reporter(diff)
-            report.save(out, font_before.path, font_after.path)
-
-    # This runs *both* diffenators...
-    def _run_diffenator(self, dfont_class, diffenator_class, **kwargs):
         logger.info("Running Diffenator")
         if not self.fonts_before:
             logger.warning(
@@ -49,31 +29,6 @@
             )
             return
         dst = os.path.join(self.out, "Diffenator")
-<<<<<<< HEAD
-        mkdir(dst)
-        for style in self.matching_instances:
-            font_before = dfont_class(self.instances_before[style]['filename'])
-            font_after = dfont_class(self.instances[style]['filename'])
-            out = os.path.join(dst, style)
-            if font_after.is_variable and not font_before.is_variable:
-                font_after.set_variations_from_font(font_before)
-
-            elif not font_after.is_variable and font_before.is_variable:
-                font_before.set_variations_from_font(font_after)
-
-            elif font_after.is_variable and font_before.is_variable:
-                coordinates = self.instances_before[style]['coordinates']
-                font_after.set_variations(coordinates)
-                font_before.set_variations(coordinates)
-
-            # TODO add settings
-            diff = diffenator_class(font_before, font_after, **kwargs)
-            yield diff, out, font_before, font_after
-
-    def diffbrowsers(self, **kwargs):
-        """Test fonts on GFR regression and take screenshots using
-        diffbrowsers. A browserstack account is required."""
-=======
         ninja_diff(
             self.fonts_before,
             self.fonts,
@@ -86,7 +41,6 @@
         )
     
     def diffbrowsers(self, imgs=False):
->>>>>>> 2c0cd461
         logger.info("Running Diffbrowsers")
         if not self.fonts_before:
             logger.warning(
